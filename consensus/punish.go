--- conflicted
+++ resolved
@@ -71,7 +71,6 @@
 			if bytes.Compare(actualSigner.Bytes(), expectedSigner.Bytes()) == 0 {
 				break
 			}
-<<<<<<< HEAD
 			info := &missingProposerInfo{
 				Address: validators[actualMembers[index%len(actualMembers)].CSIndex].Address,
 				Info: staking.MissingProposerInfo{
@@ -81,10 +80,6 @@
 			}
 			result = append(result, info)
 			conR.logger.Debug("missingPropopser", "height", info.Info.Height, "expectedSigner", expectedSigner, "actualSigner", actualSigner)
-=======
-			result = append(result, validators[actualMembers[index%len(actualMembers)].CSIndex].Address)
-			// fmt.Println("missingPropopser", "height", blk.Header().Number(), "expectedSigner", expectedSigner, "actualSigner", actualSigner)
->>>>>>> 8336e96e
 			index++
 			// prevent the deadlock if actual proposer does not exist in actual committee
 			if index-origIndex >= len(actualMembers) {
@@ -103,7 +98,6 @@
 	actualLeader := actualMembers[0]
 	index := 0
 	for index < actualLeader.CSIndex {
-<<<<<<< HEAD
 		info := &missingLeaderInfo{
 			Address: validators[index].Address,
 			Info: staking.MissingLeaderInfo{
@@ -113,10 +107,6 @@
 		}
 		result = append(result, info)
 		conR.logger.Debug("missingLeader", "address", info.Address, "epoch", info.Info.Epoch)
-=======
-		result = append(result, validators[index].Address)
-		// fmt.Println("missingLeader", "address", validators[index].Address)
->>>>>>> 8336e96e
 		index++
 	}
 	return result, nil
@@ -137,7 +127,6 @@
 		}
 		for _, member := range actualMembers {
 			if voterBitArray.GetIndex(member.CSIndex) == false {
-<<<<<<< HEAD
 				info := &missingVoterInfo{
 					Address: validators[member.CSIndex].Address,
 					Info: staking.MissingVoterInfo{
@@ -147,10 +136,6 @@
 				}
 				result = append(result, info)
 				conR.logger.Debug("calc missingVoter", "height", info.Info.Height, "address", info.Address)
-=======
-				result = append(result, validators[member.CSIndex].Address)
-				// fmt.Println("missingVoter", "height", blk.Header().Number(), "address", validators[member.CSIndex].Address)
->>>>>>> 8336e96e
 			}
 		}
 	}
@@ -189,7 +174,6 @@
 				bls.Verify(sig1, v.MsgHash, blsPK)
 				bls.Verify(sig2, v.MsgHash, blsPK)
 
-<<<<<<< HEAD
 				info := &doubleSignerInfo{
 					Address: v.Address,
 					Info: staking.DoubleSignerInfo{
@@ -199,10 +183,6 @@
 				}
 				result = append(result, info)
 				conR.logger.Debug("doubleSigner", "height", info.Info.Height, "signature1", sig1, "signature2", sig2)
-=======
-				result = append(result, v.Address)
-				// fmt.Println("doubleSigner", "height", blk.Header().Number(), "signature1", sig1, "signature2", sig2)
->>>>>>> 8336e96e
 			}
 		}
 	}
@@ -303,11 +283,8 @@
 		}
 		result = append(result, stats[signer])
 	}
-<<<<<<< HEAD
+
 	conR.logger.Info("calc statistics results", "result", result)
-=======
-
->>>>>>> 8336e96e
 	return result, nil
 }
 
