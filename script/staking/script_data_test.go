package staking_test

import (
	"encoding/hex"
	"fmt"
	"math/big"

	"github.com/ethereum/go-ethereum/rlp"

	"testing"

	"github.com/dfinlab/meter/meter"
	"github.com/dfinlab/meter/script"
	"github.com/dfinlab/meter/script/auction"
	"github.com/dfinlab/meter/script/staking"
)

const (
	CandidatePort  = 8670
	Timestamp      = uint64(1567898765)
	Nonce          = uint64(123456)
	StakingVersion = 0
	AuctionVersion = 0
)

var (
	HolderAddress    = meter.MustParseAddress("0x0205c2D862cA051010698b69b54278cbAf945C0b")
	CandidateAddress = meter.MustParseAddress("0x8a88c59bf15451f9deb1d62f7734fece2002668e")
	EmptyAddress     = meter.MustParseAddress("0x0000000000000000000000000000000000000000")
	CandidateName    = []byte("tester")
	CandidateIP      = []byte("1.2.3.4")
	CandidatePubkey  = []byte("BKjr6wO34Vif9oJHK1/AbMCLHVpvJui3Nx3hLwuOfzwx1Th4H4G0I4liGEC3qKsf8KOd078gYFTK+41n+KhDTzk=:::uH2sc+WgsrxPs91LBy8pIBEjM5I7wNPtSwRSNa83wo4V9iX3RmUmkEPq1QRv4wwRbosNO1RFJ/r64bwdSKK1VwA=")

	StakingID   = meter.MustParseBytes32("0xd75eb6c42a73533f961c38fe2b87bb3615db7ff8e19c0d808c046e7a25d9a413")
	AuctionID   = meter.MustParseBytes32("0xd75eb6c42a73533f961c38fe2b87bb3615db7ff8e19c0d808c046e7a25d9a413")
	EmptyByte32 = meter.MustParseBytes32("0x0000000000000000000000000000000000000000000000000000000000000000")
	Amount      = big.NewInt(5e18)
)

func genScriptDataForStaking(body *staking.StakingBody) (string, error) {
	opName := staking.GetOpName(body.Opcode)
	version := uint32(0)
	payload, err := rlp.EncodeToBytes(body)
	if err != nil {
		return "", err
	}
	fmt.Println("")
	// fmt.Println(opName, "payload Hex:")
	fmt.Println("0x" + hex.EncodeToString(payload))
	s := &script.Script{
		Header: script.ScriptHeader{
			Version: version,
			ModID:   script.STAKING_MODULE_ID,
		},
		Payload: payload,
	}
	data, err := rlp.EncodeToBytes(s)
	if err != nil {
		return "", err
	}
	prefix := append([]byte{0xff, 0xff, 0xff, 0xff}, script.ScriptPattern[:]...)
	data = append(prefix, data...)
	fmt.Println(opName, "script data Hex:")
	fmt.Println("0x" + hex.EncodeToString(data))
	return "0x" + hex.EncodeToString(data), nil
}

func genScriptDataForAuction(body *auction.AuctionBody) (string, error) {
	opName := auction.GetOpName(body.Opcode)
	version := uint32(0)
	payload, err := rlp.EncodeToBytes(body)
	if err != nil {
		return "", err
	}
	fmt.Println("")
	fmt.Println(opName, "payload Hex:")
	fmt.Println("0x" + hex.EncodeToString(payload))
	s := &script.Script{
		Header: script.ScriptHeader{
			Version: version,
			ModID:   script.AUCTION_MODULE_ID,
		},
		Payload: payload,
	}
	data, err := rlp.EncodeToBytes(s)
	if err != nil {
		return "", err
	}
	prefix := append([]byte{0xff, 0xff, 0xff, 0xff}, script.ScriptPattern[:]...)
	data = append(prefix, data...)
	fmt.Println(opName, "script data Hex:")
	fmt.Println("0x" + hex.EncodeToString(data))
	return "0x" + hex.EncodeToString(data), nil
}

func TestCandidate(t *testing.T) {
	body := &staking.StakingBody{
		Opcode:     staking.OP_CANDIDATE,
		Option:     staking.ONE_WEEK_LOCK,
		Version:    StakingVersion,
		HolderAddr: CandidateAddress,
		CandAddr:   CandidateAddress,
		CandName:   CandidateName,
		CandPubKey: CandidatePubkey,
		CandIP:     CandidateIP,
		CandPort:   CandidatePort,
		StakingID:  EmptyByte32,
		Amount:     Amount,
		Token:      staking.TOKEN_METER_GOV,
		Timestamp:  Timestamp,
		Nonce:      Nonce,
	}
	genScriptDataForStaking(body)
}

func TestUncandidate(t *testing.T) {
	body := &staking.StakingBody{
		Opcode:    staking.OP_UNCANDIDATE,
		Version:   StakingVersion,
		CandAddr:  CandidateAddress,
		StakingID: EmptyByte32,
		Token:     staking.TOKEN_METER_GOV,
		Timestamp: Timestamp,
		Nonce:     Nonce,
	}
	genScriptDataForStaking(body)
}

func TestDelegate(t *testing.T) {
	body := &staking.StakingBody{
		Opcode:     staking.OP_DELEGATE,
		Version:    StakingVersion,
		HolderAddr: HolderAddress,
		CandAddr:   CandidateAddress,
		StakingID:  StakingID,
		Amount:     Amount,
		Token:      staking.TOKEN_METER_GOV,
		Timestamp:  Timestamp,
		Nonce:      Nonce,
	}
	genScriptDataForStaking(body)
}

func TestUndelegate(t *testing.T) {
	body := &staking.StakingBody{
		Opcode:     staking.OP_UNDELEGATE,
		Version:    StakingVersion,
		HolderAddr: HolderAddress,
		CandAddr:   EmptyAddress,
		StakingID:  StakingID,
		Amount:     Amount,
		Token:      staking.TOKEN_METER_GOV,
		Timestamp:  Timestamp,
		Nonce:      Nonce,
	}
	genScriptDataForStaking(body)
}

func TestBound(t *testing.T) {
	body := &staking.StakingBody{
		Opcode:     staking.OP_BOUND,
		Option:     staking.ONE_WEEK_LOCK,
		Version:    StakingVersion,
		HolderAddr: HolderAddress,
		CandAddr:   CandidateAddress,
		StakingID:  EmptyByte32,
		Amount:     Amount,
		Token:      staking.TOKEN_METER_GOV,
		Timestamp:  Timestamp,
		Nonce:      Nonce,
	}
	genScriptDataForStaking(body)
}

func TestUnbound(t *testing.T) {
	body := &staking.StakingBody{
		Opcode:     staking.OP_UNBOUND,
		Version:    StakingVersion,
		HolderAddr: HolderAddress,
		CandAddr:   EmptyAddress,
		StakingID:  StakingID,
		Amount:     Amount,
		Token:      staking.TOKEN_METER_GOV,
		Timestamp:  Timestamp,
		Nonce:      Nonce,
	}
	genScriptDataForStaking(body)
}

func TestBid(t *testing.T) {
	version := uint32(0)
	body := &auction.AuctionBody{
		Opcode:    auction.OP_BID,
		Version:   version,
		AuctionID: EmptyByte32,
		Bidder:    HolderAddress,
		Amount:    Amount,
		Token:     auction.TOKEN_METER,
		Timestamp: Timestamp,
		Nonce:     Nonce,
	}
	genScriptDataForAuction(body)
}

func TestCandidateUpdate(t *testing.T) {
	body := &staking.StakingBody{
		Opcode:     staking.OP_CANDIDATE_UPDT,
		Option:     staking.ONE_WEEK_LOCK,
		Version:    StakingVersion,
		HolderAddr: CandidateAddress,
		CandAddr:   CandidateAddress,
		CandName:   CandidateName,
		CandPubKey: CandidatePubkey,
		CandIP:     CandidateIP,
		CandPort:   CandidatePort,
		StakingID:  EmptyByte32,
		Amount:     big.NewInt(0),
		Token:      staking.TOKEN_METER_GOV,
		Timestamp:  Timestamp,
		Nonce:      Nonce,
	}
	genScriptDataForStaking(body)
}

func TestBailOut(t *testing.T) {
	body := &staking.StakingBody{
		Opcode:     staking.OP_DELEGATE_EXITJAIL,
		Version:    StakingVersion,
		HolderAddr: HolderAddress,
		CandAddr:   HolderAddress,
		StakingID:  EmptyByte32,
		Amount:     big.NewInt(0),
		Token:      staking.TOKEN_METER_GOV,
		Timestamp:  Timestamp,
		Nonce:      Nonce,
	}
	genScriptDataForStaking(body)
<<<<<<< HEAD
=======
}

func TestStaticsFlushAll(t *testing.T) {

	executor := meter.MustParseAddress("0xd1e56316b6472cbe9897a577a0f3826932e95863")
	body := &staking.StakingBody{
		Opcode:     staking.OP_FLUSH_ALL_STATISTICS,
		Version:    StakingVersion,
		HolderAddr: executor,
		CandAddr:   executor,
		StakingID:  EmptyByte32,
		Amount:     big.NewInt(0),
		Token:      staking.TOKEN_METER_GOV,
		Timestamp:  Timestamp,
		Nonce:      Nonce,
	}
	genScriptDataForStaking(body)
>>>>>>> 5435e3b4
}<|MERGE_RESOLUTION|>--- conflicted
+++ resolved
@@ -235,8 +235,6 @@
 		Nonce:      Nonce,
 	}
 	genScriptDataForStaking(body)
-<<<<<<< HEAD
-=======
 }
 
 func TestStaticsFlushAll(t *testing.T) {
@@ -254,5 +252,4 @@
 		Nonce:      Nonce,
 	}
 	genScriptDataForStaking(body)
->>>>>>> 5435e3b4
 }